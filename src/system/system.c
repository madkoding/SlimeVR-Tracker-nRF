--- conflicted
+++ resolved
@@ -26,22 +26,7 @@
 					 gpios)  // Alternate button if available to use as "reset key"
 #define BUTTON_EXISTS true
 static void button_thread(void);
-<<<<<<< HEAD
-K_THREAD_DEFINE(
-	button_thread_id,
-	1024,
-	button_thread,
-	NULL,
-	NULL,
-	NULL,
-	6,
-	0,
-	0
-);  // TODO: stack increased because of reboot request (to 512) and sensor scan (to
-	// 1024)
-=======
 K_THREAD_DEFINE(button_thread_id, 256, button_thread, NULL, NULL, NULL, BUTTON_THREAD_PRIORITY, 0, 0);
->>>>>>> 712b3c31
 #else
 #pragma message "Button GPIO does not exist"
 #endif
@@ -201,16 +186,8 @@
 		sys_read(MAIN_GYRO_BIAS_ID, &retained->gyroBias, sizeof(retained->gyroBias));
 		sys_read(MAIN_MAG_BIAS_ID, &retained->magBAinv, sizeof(retained->magBAinv));
 		sys_read(MAIN_ACC_6_BIAS_ID, &retained->accBAinv, sizeof(retained->accBAinv));
-<<<<<<< HEAD
-		sys_read(
-			BATT_STATS_CURVE_ID,
-			&retained->battery_pptt_curve,
-			sizeof(retained->battery_pptt_curve)
-		);
-=======
 		sys_read(BATT_STATS_CURVE_ID, &retained->battery_pptt_curve, sizeof(retained->battery_pptt_curve));
 		sys_read(SETTINGS_ID, &retained->settings, sizeof(retained->settings));
->>>>>>> 712b3c31
 		retained_update();
 	} else {
 		LOG_INF("Validated RAM");
@@ -400,17 +377,9 @@
 		if (last_press && k_uptime_get() - last_press > 1000) {
 			LOG_INF("Button was pressed %d times", num_presses);
 			last_press = 0;
-<<<<<<< HEAD
-			if (num_presses == 1) {
-				sys_request_system_reboot();
-			}
-#if CONFIG_USER_EXTRA_ACTIONS  // TODO: extra actions are default until server can send
-							   // commands to trackers
-=======
 			if (num_presses == 1)
 				sys_request_system_reboot(false);
 #if CONFIG_USER_EXTRA_ACTIONS // TODO: extra actions are default until server can send commands to trackers
->>>>>>> 712b3c31
 			sys_reset_mode(num_presses - 1);
 #endif
 			num_presses = 0;
@@ -530,13 +499,8 @@
 		case 4:  // Reset mode DFU
 			LOG_INF("DFU requested");
 #if ADAFRUIT_BOOTLOADER
-<<<<<<< HEAD
-			NRF_POWER->GPREGRET = 0x57;  // DFU_MAGIC_UF2_RESET
-			sys_request_system_reboot();
-=======
 		NRF_POWER->GPREGRET = 0x57; // DFU_MAGIC_UF2_RESET
 		sys_request_system_reboot(false);
->>>>>>> 712b3c31
 #endif
 #if NRF5_BOOTLOADER
 			gpio_pin_configure(gpio_dev, 19, GPIO_OUTPUT | GPIO_OUTPUT_INIT_LOW);
