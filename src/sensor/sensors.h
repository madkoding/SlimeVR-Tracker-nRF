--- conflicted
+++ resolved
@@ -135,21 +135,12 @@
 	"MMC5983MA"
 };
 const sensor_mag_t *sensor_mags[] = {
-<<<<<<< HEAD
 	&sensor_mag_none, // HMC5883 will not implement, too low quality
 	&sensor_mag_none, // QMC5883 not implemented
 	&sensor_mag_qmc6309,
 	&sensor_mag_none, // QMC6310
 	&sensor_mag_none, // AK8963
 	&sensor_mag_none, // AK09916
-=======
-	&sensor_mag_none, // will not implement, too low quality
-	&sensor_mag_none, // not implemented
-	&sensor_mag_none,
-	&sensor_mag_none,
-	&sensor_mag_none,
-	&sensor_mag_none,
->>>>>>> aae7a47c
 	&sensor_mag_ak09940,
 	&sensor_mag_bmm150,
 	&sensor_mag_bmm350,
@@ -167,11 +158,6 @@
 };
 const int i2c_dev_mag_addr_count = 11;
 const uint8_t i2c_dev_mag_addr[] = {
-<<<<<<< HEAD
-	1,	0x0B,
-	3,  0x7C,0x1C,0x3C,
-=======
->>>>>>> aae7a47c
 	1,	0x0C,
 	1,	0x0D,
 	2,	0x0E,0x0F,
@@ -185,11 +171,6 @@
 	1,	0x7C
 };
 const uint8_t i2c_dev_mag_reg[] = {
-<<<<<<< HEAD
-	1,	0x0D,
-	1,  0x00,
-=======
->>>>>>> aae7a47c
 	2,	0x01, // AK09916/AK09940 first
 		0x00,
 	3,	0x01, // AK09940 first
@@ -212,11 +193,6 @@
 	1,	0x00
 };
 const uint8_t i2c_dev_mag_id[] = {
-<<<<<<< HEAD
-	1,	0xFF, // reg 0x0D
-	2,  0x90,0x80, // reg 0x00
-=======
->>>>>>> aae7a47c
 	2,	0x09,0xA3, // reg 0x01
 	2,	0x08,0x48, // reg 0x00
 	1,	0xA3, // reg 0x01
@@ -239,11 +215,6 @@
 	1,	0x90 // reg 0x00
 };
 const int i2c_dev_mag[] = {
-<<<<<<< HEAD
-	MAG_QMC5883L,
-	MAG_QMC6309, MAG_QMC6310,
-=======
->>>>>>> aae7a47c
 	MAG_AK09916, MAG_AK09940,
 	MAG_IST8308, MAG_AK8963,
 	MAG_AK09940,
